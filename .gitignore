--- conflicted
+++ resolved
@@ -2,8 +2,4 @@
 node_modules
 test
 
-<<<<<<< HEAD
 **.iml
-=======
-config-chain.iml
->>>>>>> 6028c28c
